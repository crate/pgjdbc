--- conflicted
+++ resolved
@@ -151,11 +151,7 @@
                   groupId="${maven.group.id}"
                   artifactId="${maven.artifact.id}"
                   version="${maven.artifact.version.string}" 
-<<<<<<< HEAD
-                  name="PostgreSQL JDBC Driver"
-=======
 		  name="PostgreSQL JDBC Driver"
->>>>>>> 71c8edd7
                   description="${maven.artifact.description} ${jdbc.version.upper}"
                   url="http://jdbc.postgresql.org"
                   >
@@ -920,11 +916,7 @@
     </artifact:mvn>
   </target>
 
-<<<<<<< HEAD
-  <target name="release" depends="release-version,maven-jar,prepare-pom" description="deploy release version to Maven staging repository">
-=======
   <target name="release" depends="release-version,prepare-pom" description="deploy release version to Maven staging repository">
->>>>>>> 71c8edd7
     <!-- sign and deploy the main artifact -->
     <fail unless="maven.artifact.version.string"/>
     <artifact:mvn>
